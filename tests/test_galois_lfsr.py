"""
A pytest module to test the Galois LFSR implementation.
"""

import numpy as np
import pytest

import galois

# These two polys allow for testing JIT compiled and pure-Python implementations
CHARACTERISTIC_POLYS = [
    galois.primitive_poly(7, 4),
    galois.Poly.Str(
        "x^4 + 414029366129716807589746234643x^3 + 713840634647528950143955598853x^2 + 178965232760409569156590479285x + 574717025925479275195710910921",
        field=galois.GF(2**100),
    ),
]


def test_exceptions():
    c = galois.primitive_poly(7, 4)

    with pytest.raises(TypeError):
        galois.GLFSR(c.reverse().coeffs)
    with pytest.raises(TypeError):
        galois.GLFSR(c.reverse(), state=1)
    with pytest.raises(ValueError):
        f_coeffs = c.reverse().coeffs
        f_coeffs[-1] = 2  # Needs to be 1
        f = galois.Poly(f_coeffs)
        galois.GLFSR(f)
    with pytest.raises(ValueError):
        galois.GLFSR(c.reverse(), state=[1, 2, 3, 4, 5])


def test_from_taps():
    GF = galois.GF(7)
    T = GF([1, 2, 3, 4])
    lfsr = galois.GLFSR.Taps(T)
    assert lfsr.characteristic_poly == galois.Poly([1, -1, -2, -3, -4], field=GF)
    assert lfsr.feedback_poly == galois.Poly([-4, -3, -2, -1, 1], field=GF)


def test_str():
    c = galois.primitive_poly(7, 4)
    lfsr = galois.GLFSR(c.reverse())
<<<<<<< HEAD
    assert str(lfsr) == "<Galois LFSR: f(x) = 5x^4 + 3x^3 + x^2 + 1 over GF(7)>"
=======
    assert repr(lfsr) == "<Galois LFSR: f(x) = 1 + x^2 + 3x^3 + 5x^4 over GF(7)>"
>>>>>>> 2da7be92


def test_repr():
    c = galois.primitive_poly(7, 4)
    lfsr = galois.GLFSR(c.reverse())
    assert (
<<<<<<< HEAD
        repr(lfsr)
        == "Galois LFSR:\n  field: GF(7)\n  feedback_poly: 5x^4 + 3x^3 + x^2 + 1\n  characteristic_poly: x^4 + x^2 + 3x + 5\n  taps: [2 4 6 0]\n  order: 4\n  state: [1 1 1 1]\n  initial_state: [1 1 1 1]"
=======
        str(lfsr)
        == "Galois LFSR:\n  field: GF(7)\n  feedback_poly: 1 + x^2 + 3x^3 + 5x^4\n  characteristic_poly: x^4 + x^2 + 3x + 5\n  taps: [2 4 6 0]\n  order: 4\n  state: [1 1 1 1]\n  initial_state: [1 1 1 1]"
>>>>>>> 2da7be92
    )


@pytest.mark.parametrize("c", CHARACTERISTIC_POLYS)
def test_initial_state(c):
    default_state = [1, 1, 1, 1]
    lfsr = galois.GLFSR(c.reverse())
    assert np.array_equal(lfsr.initial_state, default_state)
    assert np.array_equal(lfsr.state, default_state)

    state = [1, 2, 3, 4]
    lfsr = galois.GLFSR(c.reverse(), state=state)
    assert np.array_equal(lfsr.initial_state, state)
    assert np.array_equal(lfsr.state, state)


@pytest.mark.parametrize("c", CHARACTERISTIC_POLYS)
def test_feedback_and_characteristic_poly(c):
    f = c.reverse()
    lfsr = galois.GLFSR(f)
    assert lfsr.feedback_poly == f
    assert lfsr.characteristic_poly == c
    assert lfsr.feedback_poly == lfsr.characteristic_poly.reverse()


def test_reset_exceptions():
    c = galois.primitive_poly(7, 4)
    lfsr = galois.GLFSR(c.reverse())

    with pytest.raises(TypeError):
        lfsr.reset(1)


@pytest.mark.parametrize("c", CHARACTERISTIC_POLYS)
def test_reset_initial_state(c):
    lfsr = galois.GLFSR(c.reverse())

    assert np.array_equal(lfsr.state, lfsr.initial_state)
    lfsr.step(10)
    assert not np.array_equal(lfsr.state, lfsr.initial_state)
    lfsr.reset()
    assert np.array_equal(lfsr.state, lfsr.initial_state)


@pytest.mark.parametrize("c", CHARACTERISTIC_POLYS)
def test_reset_specific_state(c):
    c = galois.primitive_poly(7, 4)
    lfsr = galois.GLFSR(c.reverse())
    state = [1, 2, 3, 4]

    assert not np.array_equal(lfsr.state, state)
    lfsr.reset(state)
    assert np.array_equal(lfsr.state, state)


def test_step_exceptions():
    c = galois.primitive_poly(7, 4)
    lfsr = galois.GLFSR(c.reverse())

    with pytest.raises(TypeError):
        lfsr.step(10.0)


@pytest.mark.parametrize("c", CHARACTERISTIC_POLYS)
def test_step_zero(c):
    lfsr = galois.GLFSR(c.reverse())

    y = lfsr.step(0)
    assert y.size == 0
    assert type(y) is lfsr.field


@pytest.mark.parametrize("c", CHARACTERISTIC_POLYS)
def test_step_forwards_backwards(c):
    lfsr = galois.GLFSR(c.reverse())

    y_forward = lfsr.step(10)
    y_reverse = lfsr.step(-10)
    assert np.array_equal(y_forward, y_reverse[::-1])
    assert np.array_equal(lfsr.state, lfsr.initial_state)

    # Step forward and backward by 1 step
    assert lfsr.step(1) == lfsr.step(-1)
    assert lfsr.step(1) == lfsr.step(-1)
    assert lfsr.step(1) == lfsr.step(-1)
    assert np.array_equal(lfsr.state, lfsr.initial_state)


@pytest.mark.parametrize("c", CHARACTERISTIC_POLYS)
def test_step_backwards_forwards(c):
    lfsr = galois.GLFSR(c.reverse())

    y_reverse = lfsr.step(-10)
    y_forward = lfsr.step(10)
    assert np.array_equal(y_reverse, y_forward[::-1])
    assert np.array_equal(lfsr.state, lfsr.initial_state)

    # Step backward and forward by 1 step
    assert lfsr.step(-1) == lfsr.step(1)
    assert lfsr.step(-1) == lfsr.step(1)
    assert lfsr.step(-1) == lfsr.step(1)
    assert np.array_equal(lfsr.state, lfsr.initial_state)


def test_step_gf2_extension_field():
    """
    The states of the degree-n Galois LFSR over GF(q) generate the GF(q^n) extension field with the characteristic polynomial as its
    irreducible polynomial.
    """
    c = galois.conway_poly(2, 4)
    state = [1, 0, 0, 0]
    lfsr = galois.GLFSR(c.reverse(), state=state)

    GF = galois.GF(2**4, irreducible_poly=c)
    alpha = GF.primitive_element

    for i in range(50):
        np.array_equal(lfsr.state[::-1], (alpha**i).vector())
        lfsr.step()


def test_step_gf3_extension_field():
    """
    The states of the degree-n Galois LFSR over GF(q) generate the GF(q^n) extension field with the characteristic polynomial as its
    irreducible polynomial.
    """
    c = galois.conway_poly(3, 4)
    state = [1, 0, 0, 0]
    lfsr = galois.GLFSR(c.reverse(), state=state)

    GF = galois.GF(3**4, irreducible_poly=c)
    alpha = GF.primitive_element

    for i in range(50):
        np.array_equal(lfsr.state[::-1], (alpha**i).vector())
        lfsr.step()


# TODO: Figure out how to compare and/or construct GF((p^m)^n)

# def test_step_gf2_3_extension_field():
#     """
#     The states of the degree-n Galois LFSR over GF(q) generate the GF(q^n) extension field with the characteristic polynomial as its
#     irreducible polynomial.
#     """
#     c = galois.conway_poly(2, 4)
#     c = galois.Poly(c.coeffs, field=galois.GF(2**3))  # Lift c(x) to GF(2^3)
#     state = [1, 0, 0, 0]
#     lfsr = galois.GLFSR(c.reverse(), state=state)

#     GF = galois.GF(2**(3*4), irreducible_poly=galois.conway_poly(2, 3*4))
#     alpha = GF.primitive_element

#     for i in range(50):
#         np.array_equal(lfsr.state[::-1], (alpha**i).vector())
#         lfsr.step()


@pytest.mark.parametrize("c", CHARACTERISTIC_POLYS)
def test_to_fibonacci_lfsr(c):
    galois_lfsr = galois.GLFSR(c.reverse())
    fibonacci_lfsr = galois_lfsr.to_fibonacci_lfsr()

    y1 = galois_lfsr.step(100)
    y2 = fibonacci_lfsr.step(100)

    assert np.array_equal(y1, y2)<|MERGE_RESOLUTION|>--- conflicted
+++ resolved
@@ -44,24 +44,15 @@
 def test_str():
     c = galois.primitive_poly(7, 4)
     lfsr = galois.GLFSR(c.reverse())
-<<<<<<< HEAD
     assert str(lfsr) == "<Galois LFSR: f(x) = 5x^4 + 3x^3 + x^2 + 1 over GF(7)>"
-=======
-    assert repr(lfsr) == "<Galois LFSR: f(x) = 1 + x^2 + 3x^3 + 5x^4 over GF(7)>"
->>>>>>> 2da7be92
 
 
 def test_repr():
     c = galois.primitive_poly(7, 4)
     lfsr = galois.GLFSR(c.reverse())
     assert (
-<<<<<<< HEAD
         repr(lfsr)
         == "Galois LFSR:\n  field: GF(7)\n  feedback_poly: 5x^4 + 3x^3 + x^2 + 1\n  characteristic_poly: x^4 + x^2 + 3x + 5\n  taps: [2 4 6 0]\n  order: 4\n  state: [1 1 1 1]\n  initial_state: [1 1 1 1]"
-=======
-        str(lfsr)
-        == "Galois LFSR:\n  field: GF(7)\n  feedback_poly: 1 + x^2 + 3x^3 + 5x^4\n  characteristic_poly: x^4 + x^2 + 3x + 5\n  taps: [2 4 6 0]\n  order: 4\n  state: [1 1 1 1]\n  initial_state: [1 1 1 1]"
->>>>>>> 2da7be92
     )
 
 
